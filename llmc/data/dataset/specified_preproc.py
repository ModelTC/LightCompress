--- conflicted
+++ resolved
@@ -109,11 +109,8 @@
     for idx in range(len(img_qas)):
         if 'img' in img_qas[idx]:
             img_qas[idx]['img'] = os.path.join(calib_dataset, img_qas[idx]['img'])
-<<<<<<< HEAD
         else:
             img_qas[idx]['img'] = None
-=======
->>>>>>> e61a752d
     random.shuffle(img_qas)
     if len(img_qas) > n_samples:
         img_qas = img_qas[:n_samples]
