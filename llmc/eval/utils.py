--- conflicted
+++ resolved
@@ -79,15 +79,9 @@
                 do_eval = True
         if do_eval:
             if eval_pos == 'transformed':
-<<<<<<< HEAD
                 deploy_all_modality(blockwise_opts, 'origin_float')
-            elif eval_pos == 'fake_quant':
+            elif eval_pos in ['fake_quant', 'fake_quant_wo_kv']:
                 deploy_all_modality(blockwise_opts, 'fake_quant')
-=======
-                blockwise_opt.deploy('origin_float')
-            elif eval_pos in ['fake_quant', 'fake_quant_wo_kv']:
-                blockwise_opt.deploy('fake_quant')
->>>>>>> 271de806
             for eval_class, config_for_eval in eval_list:
                 if eval_pos in config_for_eval.eval.eval_pos:
                     res = eval_class.eval(model)
