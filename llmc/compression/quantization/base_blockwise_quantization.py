import functools
import gc
import json
import os
from collections import defaultdict
from functools import partial

import torch
import torch.distributed as dist
import torch.nn as nn
from loguru import logger

from llmc.utils import copy_files

from ..blockwise_optimization import BlockwiseOpt
from .hadamard_utils import apply_exact_had_to_linear, get_hadK
from .module_utils import (_LLMC_LINEAR_TYPES_, _LLMC_LN_TYPES_,
                           _TRANSFORMERS_LINEAR_TYPES_,
                           _TRANSFORMERS_LN_TYPES_, EffcientFakeQuantLinear,
                           FakeQuantLinear, OriginFloatLinear, RealQuantLinear,
                           RotateLinear)
from .quant import Quantizer
from .utils import check_do_quant, check_w_only, get_aquantizer, get_wquantizer


class BaseBlockwiseQuantization(BlockwiseOpt):
    def __init__(self, model, quant_config, input, config):
        super().__init__(model, quant_config, input, config)
        self.set_quant_config()

    def w_qdq(self, module, wquantizer):
        args = {'lowbound_factor': None, 'upbound_factor': None}
        if hasattr(module, 'buf_lowbound_factor'):
            args['lowbound_factor'] = module.buf_lowbound_factor
        if hasattr(module, 'buf_upbound_factor'):
            args['upbound_factor'] = module.buf_upbound_factor

        return wquantizer.fake_quant_weight_dynamic(module.weight, args)

    def w_q(self, module, wquantizer):
        return wquantizer.real_quant_weight_dynamic(module.weight.data)

    def a_qdq(self, act, module, aquantizer):
        return aquantizer.fake_quant_act_dynamic(act)

    def logit(self, x):
        return torch.log(x / (1 - x))

    def get_replacement_params(self, mode='fake_quant', w_only=False, name=None):
        params_dict = {}
        if mode == 'fake_quant':
            if not self.mix_bits:
                params_dict['a_qdq'] = (
                    partial(self.a_qdq, aquantizer=self.aquantizer)
                    if not w_only
                    else None
                )
                params_dict['w_qdq'] = partial(self.w_qdq, wquantizer=self.wquantizer)
            else:
                params_dict['mix_bits'] = True
                params_dict['a_qdq'] = self.a_qdq
                params_dict['w_qdq'] = self.w_qdq
                params_dict['mix_bits_map'] = self.mix_bits_map
                params_dict['quantizer_mix_bits'] = self.quantizer_mix_bits
                params_dict['wquantizer_default'] = self.wquantizer
                params_dict['aquantizer_default'] = self.aquantizer
                params_dict['w_only_default'] = w_only

        elif mode == 'real_quant':
            params_dict['w_q'] = partial(self.w_q, wquantizer=self.wquantizer)
            params_dict['quant_config'] = self.quant_config

        elif mode == 'online_rotate':

            had_K, K = get_hadK(
                self.intermediate_size if 'down_proj' in name else self.num_heads
            )
            params_dict = {
                'had_K': had_K,
                'K': K,
                'online_full_had': 'down_proj' in name,
                'online_partial_had': 'o_proj' in name,
                'had_dim': (
                    None if 'down_proj' in name else self.hidden_size // self.num_heads
                ),
                'fp32_had': self.fp32_had,
            }

        return params_dict

    def alloc_bits(self, mix_bits_settings):

        for i in range(len(mix_bits_settings)):
            mix_bits_setting = mix_bits_settings[f'setting_{i}']
            if mix_bits_setting['do_quant']:
                wquantizer_mix_bits = Quantizer(**mix_bits_setting['weight'])
                if 'act' in mix_bits_setting:
                    w_only_mix_bits = False
                    aquantizer_mix_bits = Quantizer(**mix_bits_setting['act'])
                else:
                    w_only_mix_bits = True
                self.quantizer_mix_bits.append(
                    {
                        'layer_name': mix_bits_setting['layer_name'],
                        'do_quant': mix_bits_setting['do_quant'],
                        'w_only_mix_bits': w_only_mix_bits,
                        'wquantizer': wquantizer_mix_bits,
                        'aquantizer': (
                            aquantizer_mix_bits if not w_only_mix_bits else None
                        ),
                    }
                )
            else:
                self.quantizer_mix_bits.append(
                    {
                        'layer_name': mix_bits_setting['layer_name'],
                        'do_quant': mix_bits_setting['do_quant'],
                    }
                )

        for i in range(len(self.quantizer_mix_bits)):
            logger.info(f'quantizer_mix_bits {i} : {self.quantizer_mix_bits[i]}')
            layer_name = self.quantizer_mix_bits[i]['layer_name']
            for name in layer_name:
                n_layeridx = name.split('#')
                assert (
                    len(n_layeridx) == 1 or len(n_layeridx) == 2
                ), 'layer_name in mix_bits must be name#1-3-4 or name.'
                if len(n_layeridx) == 2:
                    n = n_layeridx[0]
                    layeridx = n_layeridx[1].split('-')
                    layeridx = [int(idx) for idx in layeridx]
                else:
                    n = n_layeridx[0]
                    layeridx = 'all'
                if layeridx == 'all':
                    for k in range(self.num_blocks):
                        self.mix_bits_map[k][n] = i
                else:
                    for k in layeridx:
                        self.mix_bits_map[k][n] = i

    def set_quant_config(self):
        self.mix_bits = 'mix_bits' in self.quant_config
        self.mix_bits_map = [{} for _ in range(self.num_blocks)]
        self.quantizer_mix_bits = []

        self.quant_out = self.quant_config.get('quant_out', False)

        # set weight quant config
        self.wquantizer = Quantizer(**self.quant_config['weight'])

        # set act quant config
        if 'act' in self.quant_config:
            self.w_only = False
            self.aquantizer = Quantizer(**self.quant_config['act'])
        else:
            self.w_only = True
            self.aquantizer = None

        # set mix-bits quant config
        if self.mix_bits:

            mix_bits_settings = self.quant_config['mix_bits']
            logger.info(f'mix_bits_settings number: {len(mix_bits_settings)}')
            logger.info(
                f'mix_bits_settings:\n'
                f'{json.dumps(mix_bits_settings, ensure_ascii=False, indent=4)}'
            )
            self.alloc_bits(mix_bits_settings)

            logger.info(
                f'self.mix_bits_map:\n'
                f'{json.dumps(self.mix_bits_map, ensure_ascii=False, indent=4)}'
            )

        # set special quant config
        special_config = self.quant_config.get('special', {})
        self.weight_clip = special_config.get('weight_clip', True)
        self.save_scale = special_config.get('save_scale', False)
        self.save_clip = special_config.get('save_clip', False)
        self.clip_version = special_config.get('clip_version', 'v1')
        self.clip_sym = special_config.get('clip_sym', self.wquantizer.sym)
        self.clip_all = special_config.get('clip_all', False)

        if self.save_scale:
            self.scale_path = special_config['scale_path']
            self.act_scales = {}

        if self.save_clip:
            self.clip_path = special_config['clip_path']
            self.weight_clips = {}

        if self.clip_version == 'v2':
            assert self.wquantizer.calib_algo == 'learnable'

        # set online-rotation config
        self.online_rotate = special_config.get('online_rotate', False)
        if self.online_rotate:
            assert self.config['model']['type'] in ['Opt', 'Llama']

        self.hidden_size = self.model.model_config.hidden_size
        if self.online_rotate:
            self.num_heads = self.model.model_config.num_attention_heads
            self.head_dim = self.hidden_size // self.num_heads
            self.intermediate_size = self.model.model_config.intermediate_size
            self.fp32_had = special_config.get('fp32_had', False)

    def replace_rotate_linears(self, block):
        for n, m in block.named_modules():
            if isinstance(m, nn.Linear) and ('down_proj' in n
                                             or 'o_proj' in n
                                             or 'fc2' in n
                                             or 'out_proj' in n):
                subset = {'layers': {n: m}}
                self.model.replace_module_subset(
                    RotateLinear,
                    block,
                    subset,
                    None,
                    self.get_replacement_params(
                        mode='online_rotate', w_only=self.w_only, name=n
                    ),
                )

    def block_forward(self, block, input_data=None):
        output = []

        if input_data is None:
            input_data = self.input['data']

        for i in range(len(input_data)):
            input_data[i] = input_data[i].to(device=next(block.parameters()).device)
            if (
                'attention_mask' in self.input['kwargs'][i]
                and self.input['kwargs'][i]['attention_mask'] is not None
            ):
                self.input['kwargs'][i]['attention_mask'] = self.input['kwargs'][i][
                    'attention_mask'
                ].cuda()
            with torch.no_grad():
                out = block(input_data[i], **self.input['kwargs'][i])[0]
                output.append(out)
        return output

    def block_opt(self, block):
        block = block.cuda()
        named_linears = self.model.get_block_linears(block)
        logger.info(f'named_linears: {named_linears}')
        input_feat = defaultdict(list)
        handles = []
        self.block_init(block)

        if not self.data_free:
            for name in named_linears:
                handles.append(
                    named_linears[name].register_forward_hook(
                        functools.partial(
                            self.cache_input_hook, name=name, feat_dict=input_feat
                        )
                    )
                )

            if self.quant_out:
                self.block_forward(block)
            else:
                self.input['data'] = self.block_forward(block)

            for h in handles:
                h.remove()
            torch.cuda.empty_cache()
            self.block_transform(block, input_feat, self.input['kwargs'])
        else:
            self.block_transform(block)

        if not self.data_free:
            if self.quant_out:
                self.model.replace_module_block(
                    FakeQuantLinear,
                    block,
                    self.block_idx,
                    self.get_replacement_params(
                        mode='fake_quant', w_only=self.w_only, name=None
                    ),
                )
                self.input['data'] = self.block_forward(block)

        block = block.cpu()
        del input_feat
        gc.collect()
        torch.cuda.empty_cache()

    def block_transform(self, block, input_feat, block_kwargs):
        logger.info(f'Start transform the {self.block_idx}-th block')
        subsets = self.model.get_subsets_in_block(block)
        for index, subset in enumerate(subsets):
            if not self.filter_subset(subset):
                continue
            logger.info(f'subset: {subset}')
            prev_op = subset['prev_op']
            layers_dict = subset['layers']
            input_name = subset['input'][0]
            inspect_module = subset['inspect']
            inspect_has_kwargs = subset['has_kwargs']
            subset_kwargs = block_kwargs if inspect_has_kwargs else {}
            self.subset_transform(
                layers_dict,
                input_feat,
                prev_op,
                input_name,
                inspect_module,
                subset_kwargs,
            )
        logger.info(f'End transform the {self.block_idx}-th block')

    def block_init(self, block):
        pass

    @torch.no_grad()
    def filter_subset(self, subset):
        return True

    def collect_layers_weights(self, layers):
        weights = []
        for _m in layers:
            weights.append(_m.weight)
        return weights

    @torch.no_grad()
    def apply_scale(self, scales, prev_op, layers):
        assert (
            len(prev_op) == 1
        ), 'Only support single prev_op. If multi prev_ops, code need to be updated.'
        if isinstance(
            prev_op[0], tuple(_LLMC_LINEAR_TYPES_ + _TRANSFORMERS_LINEAR_TYPES_)
        ):
            assert len(layers) == 1
            logger.info('apply scale between fc and fc')
            self.scale_fc_fc(prev_op[0], layers[0], scales)
        elif isinstance(prev_op[0], tuple(_LLMC_LN_TYPES_ + _TRANSFORMERS_LN_TYPES_)):
            logger.info('apply scale between ln and fc')
            self.scale_ln_fcs(prev_op[0], layers, scales)
        else:
            raise NotImplementedError(f'prev_op {type(prev_op[0])} not supported yet!')

    @torch.no_grad()
    def apply_shift(self, shifts, prev_op, layers):
        if shifts is None:
            return

        assert (
            len(prev_op) == 1
        ), 'Only support single prev_op. If multi prev_ops, code need to be updated.'
        if isinstance(
            prev_op[0], tuple(_LLMC_LINEAR_TYPES_ + _TRANSFORMERS_LINEAR_TYPES_)
        ):
            assert len(layers) == 1
            self.shift_fc_fc(prev_op[0], layers[0], shifts)
        elif isinstance(prev_op[0], tuple(_LLMC_LN_TYPES_ + _TRANSFORMERS_LN_TYPES_)):
            self.shift_ln_fcs(prev_op[0], layers, shifts)
        else:
            raise NotImplementedError(f'prev_op {type(prev_op[0])} not supported yet!')

    @torch.no_grad()
    def scale_fc_fc(self, fc1, fc2, scales):
        scales = scales.to(fc1.weight.device)
        if fc1.out_features == fc2.in_features * 3:
            num_heads = self.model.get_num_attention_heads()
            fc1.weight.t_()
            org_shape = fc1.weight.shape
            fc1.weight.data = fc1.weight.data.reshape(org_shape[0] * num_heads, 3, -1)
            value = fc1.weight.data[:, 2, :].reshape(org_shape[0], -1)
            fc1.weight.data[:, 2, :] = value.div(scales.view(-1)).reshape(
                fc1.weight[:, 2, :].shape
            )
            fc1.weight.data = fc1.weight.data.reshape(org_shape).t_()
            if hasattr(fc1, 'bias') and fc1.bias is not None:
                fc1.bias.data = fc1.bias.data.reshape(num_heads, 3, -1)

                value = fc1.bias.data[:, 2, :].reshape(-1)

                fc1.bias.data[:, 2, :] = value.div(scales.view(-1)).reshape(
                    fc1.bias[:, 2, :].shape
                )
                fc1.bias.data = fc1.bias.data.reshape(-1)
        else:
            assert fc1.out_features == fc2.in_features

            if hasattr(fc1, 'bias') and fc1.bias is not None:
                fc1.bias.div_(scales.view(-1))

            fc1.weight.div_(scales.view(-1, 1))

        fc2.weight.mul_(scales.view(1, -1))

    @torch.no_grad()
    def shift_fc_fc(self, fc1, fc2, shifts):
        if fc1.out_features == fc2.in_features * 3:
            num_heads = self.model.get_model_config().to_dict().get('n_head', None)
            if hasattr(fc1, 'bias') and fc1.bias is not None:
                fc1.bias.data = fc1.bias.data.reshape(num_heads, 3, -1)

                value = fc1.bias.data[:, 2, :].reshape(-1)
                fc1.bias.data[:, 2, :] = (value - shifts).reshape(
                    fc1.bias[:, 2, :].shape
                )
                fc1.bias.data = fc1.bias.data.reshape(-1)
        else:
            assert fc1.out_features == fc2.in_features

            if hasattr(fc1, 'bias') and fc1.bias is not None:
                fc1.bias.sub_(shifts)

        if hasattr(fc2, 'bias') and fc2.bias is not None:
            fc2.bias.add_(fc2.weight @ shifts)
        else:
            if hasattr(self, 'use_shift') and self.use_shift:
                del fc2.bias
                fc2.register_buffer('bias', fc2.weight @ shifts)

    @torch.no_grad()
    def shift_ln_fcs(self, ln, fcs, shifts):
        if not isinstance(fcs, list):
            fcs = [fcs]

        if self.model.has_bias():
            ln.bias.sub_(shifts)

        for fc in fcs:
            if self.model.has_bias():
                fc.bias.add_(fc.weight @ shifts)
            else:
                if hasattr(self, 'use_shift') and self.use_shift:
                    del fc.bias
                    fc.register_buffer('bias', fc.weight @ shifts)

        for p in ln.parameters():
            assert torch.isnan(p).sum() == 0
        for fc in fcs:
            for p in fc.parameters():
                assert torch.isnan(p).sum() == 0

    @torch.no_grad()
    def scale_ln_fcs(self, ln, fcs, scales):
        if not isinstance(fcs, list):
            fcs = [fcs]
        scales = scales.to(ln.weight.device)
        ln.weight.div_(scales)

        if hasattr(ln, 'bias') and ln.bias is not None:
            ln.bias.div_(scales)

        for fc in fcs:
            fc.weight.mul_(scales.view(1, -1))

        for p in ln.parameters():
            assert torch.isnan(p).sum() == 0
        for fc in fcs:
            for p in fc.parameters():
                assert torch.isnan(p).sum() == 0

    @torch.no_grad()
    def auto_clip(self, block, input_feat, n_sample_token):
        # auto clip
        for n, m in block.named_modules():
            if not check_do_quant(
                self.block_idx, n, self.mix_bits_map, self.quantizer_mix_bits
            ):
                logger.info(
                    f'This layer {n} in {self.block_idx}-th block is set to float.'
                    f'No need to clip this layer.'
                )
                continue
            if isinstance(m, tuple(_LLMC_LINEAR_TYPES_ + _TRANSFORMERS_LINEAR_TYPES_)):
                m = m.cuda()
                if any([_ in n for _ in ['q_', 'k_', 'query', 'key', 'Wqkv']]):
                    if self.clip_version == 'v2':
                        m.register_buffer('buf_upbound_factor', None)
                        m.register_buffer('buf_lowbound_factor', None)
                    continue
                logger.info(f'clip layer: {n}')

                if len(input_feat[n]) != 1:
                    inputs = [torch.cat(input_feat[n])]
                else:
                    inputs = input_feat[n]

                max_val, min_val = self.auto_clip_layer(
                    n,
                    m.weight,
                    inputs,
                    n_sample_token=n_sample_token,
                )

                dist.all_reduce(max_val, op=dist.ReduceOp.SUM)
                max_val /= int(os.environ['WORLD_SIZE'])

                dist.all_reduce(min_val, op=dist.ReduceOp.SUM)
                min_val /= int(os.environ['WORLD_SIZE'])

                self.apply_clip(m, min_val, max_val, n)

    @torch.no_grad()
    def apply_clip(self, layer, min_val, max_val, layer_name):
        if self.clip_version == 'v1':
            max_val = max_val.to(layer.weight.device)
            org_shape = layer.weight.shape
            try:
                layer.weight.data = layer.weight.data.reshape(*max_val.shape[:2], -1)
            except RuntimeError:
                layer.weight.data = self.wquantizer.reshape_tensor(layer.weight.data)
                layer.weight.data = layer.weight.data.reshape(*max_val.shape[:2], -1)
            if self.clip_sym:
                min_val = -max_val

            layer.weight.data = torch.clamp(layer.weight.data, min_val, max_val)
            try:
                layer.weight.data = layer.weight.data.reshape(org_shape)
            except RuntimeError:
                layer.weight.data = self.wquantizer \
                    .restore_tensor(layer.weight.data, org_shape)
        elif self.clip_version == 'v2':
            up_factor, low_factor = self.get_clip_factor(
                layer, min_val, max_val, layer_name
            )
            layer.register_buffer('buf_upbound_factor', up_factor)
            layer.register_buffer('buf_lowbound_factor', low_factor)
            if self.save_clip:
                layer_name = (
                    f'{self.model.block_name_prefix}.{self.block_idx}.{layer_name}'
                )
                self.weight_clips[layer_name] = {'up_factor': None, 'low_factor': None}
                self.weight_clips[layer_name]['up_factor'] = up_factor.cpu()
                if low_factor is not None:
                    self.weight_clips[layer_name]['low_factor'] = low_factor.cpu()
        else:
            raise Exception('Not support other clip version')

    def get_clip_factor(self, layer, min_val, max_val, layer_name):
        wquantizer = get_wquantizer(
            self.block_idx,
            layer_name,
            self.mix_bits_map,
            self.quantizer_mix_bits,
            self.wquantizer,
        )
        org_min_val, org_max_val = wquantizer.get_minmax_range(
            wquantizer.reshape_tensor(layer.weight.data)
        )
        org_val_shape = org_max_val.shape

        if self.clip_sym:
            abs_max_val = torch.max(org_max_val.abs(), org_min_val.abs())
            abs_max_val = abs_max_val.clamp(min=1e-5)
            abs_max_val = abs_max_val.reshape(*max_val.shape[:2], -1)
            up_factor = self.logit((max_val / abs_max_val))
            up_factor = up_factor.reshape(org_val_shape)
            low_factor = None
        else:
            org_max_val = org_max_val.reshape(*max_val.shape[:2], -1)

            up_factor = self.logit((max_val / org_max_val))
            up_factor = up_factor.reshape(org_val_shape)

            org_min_val = org_min_val.reshape(*min_val.shape[:2], -1)
            low_factor = self.logit((min_val / org_min_val))
            low_factor = low_factor.reshape(org_val_shape)

        return up_factor, low_factor

    @torch.no_grad()
    def auto_clip_layer(
        self,
        layer_name,
        w,
        input,
        n_grid=20,
        max_shrink=0.5,
        n_sample_token=512,
        eps=0.0,
    ):
        assert w.dim() == 2

        wquantizer = get_wquantizer(
            self.block_idx,
            layer_name,
            self.mix_bits_map,
            self.quantizer_mix_bits,
            self.wquantizer,
        )
        if wquantizer.granularity == 'per_group':
            group_size = wquantizer.group_size
        else:
            group_size = w.shape[1]

        try:
            w = w.reshape(w.shape[0], 1, -1, group_size)
        except RuntimeError:
            w = self.wquantizer.reshape_tensor(w)
            w = w.reshape(w.shape[0], 1, -1, group_size)
        oc_batch_size = 256 if w.shape[0] % 256 == 0 else 64  # prevent OOM
        assert w.shape[0] % oc_batch_size == 0

        w_all = w
        best_max_val_all = []
        best_min_val_all = []

        for i_b in range(w.shape[0] // oc_batch_size):
            w = w_all[i_b * oc_batch_size: (i_b + 1) * oc_batch_size]

            if self.clip_sym:
                org_max_val = w.abs().amax(dim=-1, keepdim=True)
            else:
                org_max_val = w.amax(dim=-1, keepdim=True)

            org_min_val = w.amin(dim=-1, keepdim=True)

            best_max_val = org_max_val.clone()
            best_min_val = org_min_val.clone()
            min_errs = torch.ones_like(org_max_val) * 1e9
            org_out_dict = {}
            for i_s in range(int(max_shrink * n_grid)):
                if i_s == 0:
                    if self.clip_version == 'v2' and not check_w_only(
                        self.block_idx,
                        layer_name,
                        self.mix_bits_map,
                        self.quantizer_mix_bits,
                        self.w_only,
                    ):
                        i_s += eps
                err_mean = 0
                for i in range(len(input)):
                    input[i] = input[i].to(w.device)
                    x = input[i]
                    x = x.view(-1, x.shape[-1])
                    try:
                        x = x.reshape(1, x.shape[0], -1, group_size)
                    except RuntimeError:
                        x = self.wquantizer.reshape_tensor(x)
                        x = x.reshape(1, x.shape[0], -1, group_size)
                    x = x[:, 0:: x.shape[1] // n_sample_token]
                    if i in org_out_dict:
                        org_out = org_out_dict[i]
                    else:
                        org_out = (x * w).sum(dim=-1)
                        org_out_dict[i] = org_out

                    max_val = org_max_val * (1 - i_s / n_grid)

                    if self.clip_sym:
                        min_val = -max_val
                    else:
                        min_val = org_min_val * (1 - i_s / n_grid)

                    if self.clip_version == 'v1':
                        cur_w = torch.clamp(w, min_val, max_val)
                        q_w = wquantizer.fake_quant_weight_dynamic(cur_w)
                    elif self.clip_version == 'v2':
                        low_factor = self.logit((min_val / org_min_val))
                        up_factor = self.logit((max_val / org_max_val))
                        tensor_range = wquantizer.get_learnable_range(
                            w, low_factor, up_factor
                        )

                        scales, zeros, max_int, min_int = wquantizer.get_qparams(
                            tensor_range, w.device
                        )
                        args = {}
                        args['scales'] = scales
                        args['zeros'] = zeros
                        args['max_int'] = max_int
                        args['min_int'] = min_int
                        q_w = wquantizer.fake_quant_weight_static(w, args)
                    else:
                        raise Exception('Not support other clip version')

                    if not check_w_only(
                        self.block_idx,
                        layer_name,
                        self.mix_bits_map,
                        self.quantizer_mix_bits,
                        self.w_only,
                    ):
                        q_x = get_aquantizer(
                            self.block_idx,
                            layer_name,
                            self.mix_bits_map,
                            self.quantizer_mix_bits,
                            self.aquantizer,
                        ).fake_quant_act_dynamic(x)
                    else:
                        q_x = x

                    cur_out = (q_x * q_w).sum(dim=-1)

                    # co, 1, n_group, 1
                    err = (cur_out - org_out).pow(2).mean(dim=1).view(min_errs.shape)
                    err_mean += err

                    if self.clip_version == 'v1':
                        del cur_w
                    del cur_out

                err_mean /= len(input)
                cur_best_idx = err_mean < min_errs

                min_errs[cur_best_idx] = err_mean[cur_best_idx]
                best_max_val[cur_best_idx] = max_val[cur_best_idx]
                best_min_val[cur_best_idx] = min_val[cur_best_idx]

            best_max_val_all.append(best_max_val)
            best_min_val_all.append(best_min_val)

        best_max_val = torch.cat(best_max_val_all, dim=0)
        best_min_val = torch.cat(best_min_val_all, dim=0)

        del org_out
        del org_out_dict
        gc.collect()
        torch.cuda.empty_cache()
        return best_max_val.squeeze(1), best_min_val.squeeze(1)

    def rotate_pre_layers(self, pre_layers, Q):
        for layer in pre_layers:
            dtype = layer.weight.dtype
            device = layer.weight.data.device
            W = layer.weight.data.to(device=device, dtype=torch.float64)
            layer.weight.data = torch.matmul(W, Q).to(device='cpu', dtype=dtype)

    def rotate_post_layers(self, post_layers, Q, exact_had=False):
        for layer in post_layers:
            dtype = layer.weight.dtype
            device = layer.weight.data.device
            W = layer.weight.data.to(device=device, dtype=torch.float64)
            layer.weight.data = torch.matmul(Q.T, W).to(device='cpu', dtype=dtype)

            if exact_had and self.online_rotate:
                apply_exact_had_to_linear(layer, had_dim=-1, output=False)

            if hasattr(layer, 'bias') and layer.bias is not None:
                b = layer.bias.data.to(device=device, dtype=torch.float64)
                layer.bias.data = torch.matmul(Q.T, b).to(device='cpu', dtype=dtype)

    def rotate_embeddings(self, Q):
        embeddings = self.model.get_embed_layers()
        assert len(embeddings) == 1
        for layer in embeddings:
            dtype = layer.weight.data.dtype
            W = layer.weight.data.to(device=self.dev, dtype=torch.float64)
            layer.weight.data = torch.matmul(W, Q).to(device='cpu', dtype=dtype)

    def rotate_head(self, Q):
        heads = self.model.get_head_layers()
        for layer in heads:
            dtype = layer.weight.data.dtype
            W = layer.weight.data.to(device=self.dev, dtype=torch.float64)
            layer.weight.data = torch.matmul(W, Q).to(device='cpu', dtype=dtype)

    def fuse_ln_fcs(self, ln, fcs):
        for fc in fcs:
            fc_dtype = fc.weight.dtype
            W = fc.weight.data.double()
            fc.weight.data = (W * ln.weight.double()).to(fc_dtype)
            if hasattr(ln, 'bias') and ln.bias is not None:
                if fc.bias is None:
                    fc.bias = torch.nn.Parameter(
                        torch.zeros(fc.out_features, dtype=torch.float64)
                    )
                fc.bias.data = fc.bias.data.double().to(device=W.device) \
                    + torch.matmul(W, ln.bias.double())
                fc.bias.data = fc.bias.data.to(fc_dtype)

    def remove_mean_from_embed(self):
        embeddings = self.model.get_embed_layers()
        for layer in embeddings:
            W = layer.weight.data.double()
            layer.weight.data = (W - W.mean(dim=-1, keepdim=True)).to(
                layer.weight.data.dtype
            )

    def bake_mean_into_fc(self, fc):
        fc_dtype = fc.weight.dtype
        W_ = fc.weight.data.double()
        fc.weight.data = W_ - W_.mean(dim=-2, keepdim=True)
        fc.weight.data = fc.weight.data.to(fc_dtype)
        if hasattr(fc, 'bias') and fc.bias is not None:
            b_ = fc.bias.data.double()
            fc.bias.data = b_ - b_.mean()
            fc.bias.data = fc.bias.data.to(fc_dtype)

    @torch.no_grad()
    def deploy(self, quant_format):
        logger.info(f'-- deploy_{quant_format}_model start --')
        logger.info(f'quant_config : {self.quant_config}')

        module_mapping = {
            'fake_quant': EffcientFakeQuantLinear,
            'real_quant': RealQuantLinear,
            'origin_float': OriginFloatLinear,
        }

        if quant_format not in module_mapping:
            raise NotImplementedError(
                f"Quant format '{quant_format}' is not implemented."
            )

        module = module_mapping[quant_format]
        self.model.replace_module_all(
            module, self.get_replacement_params(mode=quant_format, w_only=self.w_only)
        )

        logger.info(f'-- deploy_{quant_format}_model done --')

    @torch.no_grad()
    def copy_tokenizer(self, path):
        for substring in self.config.save.get('tokenizer_file_substring',
                                              ['token', 'merges', 'vocab']):
            copy_files(self.config.model.path, path, substring)
        logger.info('copy tokenizer done --')

    @torch.no_grad()
    def contiguous_params(self):
        for name, param in self.model.model.named_parameters():
            if not param.is_contiguous():
                param.data = param.data.contiguous()

        for name, param in self.model.model.named_buffers():
            if not param.is_contiguous():
                param.data = param.data.contiguous()

    @torch.no_grad()
    def save_model(self, path):
        if int(os.environ['RANK']) != 0:
            return
        if self.online_rotate:
            self.contiguous_params()
        if self.config.model.type in ['Llava', 'InternVL2']:
            self.model.vlm_model.language_model = self.model.get_model()
            self.model.vlm_model.save_pretrained(path)
<<<<<<< HEAD
            logger.info('save model done --')
            self.copy_tokenizer(path)
            copy_files(self.config.model.path, path, 'preprocessor_config')
        elif self.config.model.type in ['InternOmni']:
            self.model.avlm_model.language_model = self.model.get_model()
            self.model.avlm_model.save_pretrained(path)
=======
>>>>>>> 27a2f2d2
            logger.info('save model done --')
            self.copy_tokenizer(path)
            copy_files(self.config.model.path, path, 'preprocessor_config')
        else:
            self.model.get_model().save_pretrained(path)
            logger.info('save model done --')
            self.copy_tokenizer(path)<|MERGE_RESOLUTION|>--- conflicted
+++ resolved
@@ -829,7 +829,6 @@
             if not param.is_contiguous():
                 param.data = param.data.contiguous()
 
-    @torch.no_grad()
     def save_model(self, path):
         if int(os.environ['RANK']) != 0:
             return
@@ -838,15 +837,12 @@
         if self.config.model.type in ['Llava', 'InternVL2']:
             self.model.vlm_model.language_model = self.model.get_model()
             self.model.vlm_model.save_pretrained(path)
-<<<<<<< HEAD
             logger.info('save model done --')
             self.copy_tokenizer(path)
             copy_files(self.config.model.path, path, 'preprocessor_config')
         elif self.config.model.type in ['InternOmni']:
             self.model.avlm_model.language_model = self.model.get_model()
             self.model.avlm_model.save_pretrained(path)
-=======
->>>>>>> 27a2f2d2
             logger.info('save model done --')
             self.copy_tokenizer(path)
             copy_files(self.config.model.path, path, 'preprocessor_config')
