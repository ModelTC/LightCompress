import os
import random
import shutil

import numpy as np
import torch
from loguru import logger


def seed_all(seed):
    random.seed(seed)
    os.environ['PYTHONHASHSEED'] = str(seed)
    np.random.seed(seed)
    torch.manual_seed(seed)
    torch.cuda.manual_seed(seed)
    torch.cuda.manual_seed_all(seed)
    torch.backends.cudnn.benchmark = False
    torch.backends.cudnn.deterministic = True


def check_config(config):
    if config.get('sparse', False):
        logger.info('Use sparsificatino method')
    else:

        def check_weight_setting(weight_setting):
            if weight_setting.granularity == 'per_group':
                assert weight_setting.group_size > 0
            elif weight_setting.granularity == 'per_head':
                assert weight_setting.head_num > 0

        if config.quant.weight.get('granularity', False):
            weight_setting = config.quant.weight
            check_weight_setting(weight_setting)
        if config.quant.weight.get('w_1', False):
            weight_setting = config.quant.weight.w_1
            check_weight_setting(weight_setting)
        if config.quant.weight.get('w_2', False):
            weight_setting = config.quant.weight.w_2
            check_weight_setting(weight_setting)
    if 'eval' in config and 'fake_quant' in config.eval.eval_pos:
        if 'save' in config:
            assert not config.save.get(
                'save_quant', False
            ), 'Fake_quant—eval and save_quant conflict now.'
            assert not (
                config.save.get('save_fake', False)
                and config.save.get('save_quant', False)
            ), 'Saving fake quant and saving real quant conflict now.'
    if config.model.get('tokenizer_mode', False):
        assert (
            config.model.tokenizer_mode == 'slow'
            or config.model.tokenizer_mode == 'fast'
        ), 'Tokenizer_mode should be slow or fast.'
        logger.info(f'Tokenizer_mode is set to {config.model.tokenizer_mode}.')
    else:
        config.model.tokenizer_mode = 'slow'
        logger.info('Tokenizer_mode is set to slow.')
<<<<<<< HEAD
    if 'calib' in config and not config.calib.get('type', False):
=======
    if "calib" in config and not config.calib.get('type', False):
>>>>>>> 8f867f10
        config.calib.type = 'txt'


def mkdirs(path):
    if not os.path.exists(path):
        os.makedirs(path)
    else:
        raise Exception(f'{path} existed before. Need check.')


def copy_files(source_dir, target_dir, substring):
    for filename in os.listdir(source_dir):
        if substring in filename:
            source_file = os.path.join(source_dir, filename)
            target_file = os.path.join(target_dir, filename)
            shutil.copy(source_file, target_file)
            logger.info(f'Copied {filename} to {target_dir}')


def print_important_package_version():
    from importlib.metadata import version
    logger.info(f"torch : {version('torch')}")
    logger.info(f"transformers : {version('transformers')}")
    logger.info(f"tokenizers : {version('tokenizers')}")
    logger.info(f"huggingface-hub : {version('huggingface-hub')}")
    logger.info(f"datasets : {version('datasets')}")<|MERGE_RESOLUTION|>--- conflicted
+++ resolved
@@ -56,11 +56,8 @@
     else:
         config.model.tokenizer_mode = 'slow'
         logger.info('Tokenizer_mode is set to slow.')
-<<<<<<< HEAD
+
     if 'calib' in config and not config.calib.get('type', False):
-=======
-    if "calib" in config and not config.calib.get('type', False):
->>>>>>> 8f867f10
         config.calib.type = 'txt'
 
 
