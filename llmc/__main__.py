--- conflicted
+++ resolved
@@ -37,7 +37,6 @@
     for modality, modality_config in zip(modalities, modality_configs):
         model.set_modality(modality)
         if not config.get('calib', False):
-<<<<<<< HEAD
             blockwise_opt = ALGO_REGISTRY[modality_config.method](
                 model,
                 quant_config=modality_config,
@@ -45,24 +44,6 @@
                 padding_mask=None,
                 config=config,
             )
-=======
-            if not config.get('sparse', False):
-                blockwise_opt = ALGO_REGISTRY[config.quant.method](
-                    model,
-                    config.quant,
-                    None,
-                    None,
-                    config,
-                )
-            else:
-                blockwise_opt = ALGO_REGISTRY[config.sparse.method](
-                    model,
-                    config.sparse,
-                    None,
-                    None,
-                    config,
-                )
->>>>>>> 271de806
             blockwise_opt.run_block_loop()
             blockwise_opts.append(blockwise_opt)
             dist.barrier()
@@ -101,12 +82,9 @@
                 config.save.get('trtllm_cfg'),
             )
 
-<<<<<<< HEAD
+
         eval_model(model, blockwise_opts, eval_list, eval_pos='fake_quant')
-=======
-        eval_model(model, blockwise_opt, eval_list, eval_pos='fake_quant')
-        eval_model(model, blockwise_opt, eval_list, eval_pos='fake_quant_wo_kv')
->>>>>>> 271de806
+        eval_model(model, blockwise_opts, eval_list, eval_pos='fake_quant_wo_kv')
 
         if 'save' in config and config.save.get('save_fake', False):
             deploy_all_modality(blockwise_opts, 'fake_quant')
